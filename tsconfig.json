{
  "compilerOptions": {
    "incremental": true,
    "target": "es2021",
    "module": "NodeNext",
    "lib": ["dom", "es2021"],
    "jsx": "react-jsx",
    "strict": true,
    "sourceMap": true,
    "baseUrl": "./src",
    "moduleResolution": "NodeNext",
    "esModuleInterop": true,
    "allowSyntheticDefaultImports": true,
    "resolveJsonModule": true,
    "allowJs": true,
    "outDir": ".erb/dll"
  },
<<<<<<< HEAD
  "include": ["src", "scripts", ".erb/scripts", ".eslintrc.js"],
=======
  "include": ["src", ".erb/scripts", "scripts", ".eslintrc.js"],
>>>>>>> 759e0b1c
  "exclude": ["test", "release/build", "release/app/dist", ".erb/dll"]
}<|MERGE_RESOLUTION|>--- conflicted
+++ resolved
@@ -15,10 +15,6 @@
     "allowJs": true,
     "outDir": ".erb/dll"
   },
-<<<<<<< HEAD
-  "include": ["src", "scripts", ".erb/scripts", ".eslintrc.js"],
-=======
   "include": ["src", ".erb/scripts", "scripts", ".eslintrc.js"],
->>>>>>> 759e0b1c
   "exclude": ["test", "release/build", "release/app/dist", ".erb/dll"]
 }