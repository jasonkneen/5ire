// Disable no-unused-vars, broken for spread args
/* eslint no-unused-vars: off */

import v8 from 'v8';
import { contextBridge, ipcRenderer, IpcRendererEvent } from 'electron';
<<<<<<< HEAD
import { platform } from 'os';
import { ThemeType } from 'types/appearance';
// 设置文件描述符限制
=======
import type { ContentPart as DocumentContentPart } from './next/document-loader/DocumentLoader';

// Setting the file descriptor limit
>>>>>>> 759e0b1c
if (process.platform !== 'win32') {
  process.setFdLimit(4096);
}

// Setting V8 memory limit
v8.setFlagsFromString('--max-old-space-size=4096');

export type Channels =
  | 'ipc-5ire'
  | 'app-upgrade-start'
  | 'app-upgrade-end'
  | 'app-upgrade-error'
  | 'app-upgrade-not-available'
  | 'native-theme-change'
  | 'sign-in'
  | 'install-tool'
  | 'minimize-app'
  | 'maximize-app'
  | 'download-started'
  | 'download-progress'
  | 'download-completed'
  | 'download-failed'
  | 'knowledge-import-progress'
  | 'knowledge-import-success'
  | 'get-embedding-model-file-status'
  | 'save-embedding-model-file'
  | 'remove-embedding-model'
  | 'close-app'
  | 'mcp-server-loaded'
  | 'install-tool-listener-ready'
  | 'show-context-menu'
  | 'context-menu-command'
  | 'stream-data'
  | 'stream-end'
  | 'stream-error';

const electronHandler = {
  upgrade: () => ipcRenderer.invoke('quit-and-upgrade'),
  request: (options: {
    url: string;
    method: string;
    headers?: Record<string, string>;
    body?: string;
    proxy?: string;
    isStream?: boolean;
  }) => ipcRenderer.invoke('request', options),
  cancelRequest: (requestId: string) => ipcRenderer.invoke('cancel-request', requestId),
  store: {
    get(key: string, defaultValue?: any | undefined): any {
      return ipcRenderer.sendSync('get-store', key, defaultValue);
    },
    set(key: string, val: any) {
      ipcRenderer.sendSync('set-store', key, val);
    },
  },
  mcp: {
    init() {
      return ipcRenderer.invoke('mcp-init');
    },
    addServer(server: any): Promise<boolean> {
      return ipcRenderer.invoke('mcp-add-server', server);
    },
    updateServer(server: any): Promise<boolean> {
      return ipcRenderer.invoke('mcp-update-server', server);
    },
    activate(server: {
      key: string;
      command?: string;
      args?: string[];
      env?: Record<string, string>;
    }): Promise<{ error: any }> {
      return ipcRenderer.invoke('mcp-activate', server);
    },
    deactivated(clientName: string): Promise<{ error: any }> {
      return ipcRenderer.invoke('mcp-deactivate', clientName);
    },
    listTools(name?: string) {
      return ipcRenderer.invoke('mcp-list-tools', name);
    },
    callTool({
      client,
      name,
      args,
      requestId,
    }: {
      client: string;
      name: string;
      args: any;
      requestId?: string;
    }) {
      return ipcRenderer.invoke('mcp-call-tool', {
        client,
        name,
        args,
        requestId,
      });
    },
<<<<<<< HEAD
    cancelToolCall(requestId: string): Promise<void> {
      return ipcRenderer.invoke('mcp-cancel-tool', requestId);
=======
    listPrompts(name?: string) {
      return ipcRenderer.invoke('mcp-list-prompts', name);
    },
    getPrompt({
      client,
      name,
      args,
    }: {
      client: string;
      name: string;
      args?: any;
    }): Promise<any> {
      return ipcRenderer.invoke('mcp-get-prompt', { client, name, args });
>>>>>>> 759e0b1c
    },
    getConfig(): Promise<any> {
      return ipcRenderer.invoke('mcp-get-config');
    },
    putConfig(config: any): Promise<boolean> {
      return ipcRenderer.invoke('mcp-put-config', config);
    },
    getActiveServers(): Promise<string[]> {
      return ipcRenderer.invoke('mcp-get-active-servers');
    },
  },
  crypto: {
    encrypt(text: string, key: string) {
      return ipcRenderer.invoke('encrypt', text, key);
    },
    decrypt(encrypted: string, key: string, iv: string) {
      return ipcRenderer.invoke('decrypt', encrypted, key, iv);
    },
    hmacSha256Hex(data: string, key: string) {
      return ipcRenderer.invoke('hmac-sha256-hex', data, key);
    },
  },
  openExternal(url: string) {
    return ipcRenderer.invoke('open-external', url);
  },
  getUserDataPath(paths?: string[]) {
    return ipcRenderer.invoke('get-user-data-path', paths);
  },
  db: {
    all<T>(sql: string, params: any | undefined = undefined): Promise<T[]> {
      return ipcRenderer.invoke('db-all', { sql, params });
    },
    get<T>(sql: string, id: any): Promise<T> {
      return ipcRenderer.invoke('db-get', { sql, id });
    },
    run(sql: string, params: any): Promise<boolean> {
      return ipcRenderer.invoke('db-run', { sql, params });
    },
    transaction(tasks: { sql: string; params: any[] }[]): Promise<boolean> {
      return ipcRenderer.invoke('db-transaction', tasks);
    },
  },
  getProtocol: () => ipcRenderer.invoke('get-protocol'),
  getDeviceInfo: () => ipcRenderer.invoke('get-device-info'),
  getAppVersion: () => ipcRenderer.invoke('get-app-version'),
  getNativeTheme: () => ipcRenderer.invoke('get-native-theme'),
  getSystemLanguage: () => ipcRenderer.invoke('get-system-language'),
  selectImageWithBase64: () => ipcRenderer.invoke('select-image-with-base64'),
  setTheme: (theme: ThemeType) => ipcRenderer.send('theme-changed', theme),
  embeddings: {
    getModelFileStatus: () =>
      ipcRenderer.invoke('get-embedding-model-file-status'),
    removeModel: () => ipcRenderer.invoke('remove-embedding-model'),
    saveModelFile: (fileName: string, filePath: string) =>
      ipcRenderer.invoke('save-embedding-model-file', fileName, filePath),
  },
  knowledge: {
    selectFiles: () => ipcRenderer.invoke('select-knowledge-files'),
    importFile: ({
      file,
      collectionId,
    }: {
      file: {
        id: string;
        path: string;
        name: string;
        size: number;
        type: string;
      };
      collectionId: string;
    }) =>
      ipcRenderer.invoke('import-knowledge-file', {
        file,
        collectionId,
      }),
    search: (collectionIds: string[], query: string) =>
      ipcRenderer.invoke('search-knowledge', collectionIds, query),
    removeFile: (fileId: string) =>
      ipcRenderer.invoke('remove-knowledge-file', fileId),
    removeCollection: (collectionId: string) =>
      ipcRenderer.invoke('remove-knowledge-collection', collectionId),
    getChunk: (id: string) => ipcRenderer.invoke('get-knowledge-chunk', id),
    close: () => ipcRenderer.invoke('close-knowledge-database'),
  },
  download: (fileName: string, url: string) =>
    ipcRenderer.invoke('download', fileName, url),
  cancelDownload: (fileName: string) =>
    ipcRenderer.invoke('cancel-download', fileName),
  setNativeTheme: (theme: 'light' | 'dark' | 'system') =>
    ipcRenderer.invoke('set-native-theme', theme),
  ingestEvent: (data: any) => ipcRenderer.invoke('ingest-event', data),
  ipcRenderer: {
    sendMessage(channel: Channels, ...args: unknown[]) {
      ipcRenderer.send(channel, ...args);
    },
    on(channel: Channels, func: (...args: unknown[]) => void) {
      const subscription = (_event: IpcRendererEvent, ...args: unknown[]) => {
        func(...args);
      };
      ipcRenderer.on(channel, subscription);
      return () => {
        ipcRenderer.removeListener(channel, subscription);
      };
    },
    once(channel: Channels, func: (...args: unknown[]) => void) {
      ipcRenderer.once(channel, (_event, ...args) => func(...args));
    },
    unsubscribe(channel: Channels, func: (...args: unknown[]) => void) {
      ipcRenderer.removeListener(channel, func as any);
    },
    unsubscribeAll(channel: Channels) {
      ipcRenderer.removeAllListeners(channel);
    },
  },
<<<<<<< HEAD
  platform: platform()
=======
  document: {
    /**
     * @deprecated This method is temporary and will be removed in a future version.
     */
    loadFromBuffer: (buffer: Uint8Array, fileType: string) => {
      return ipcRenderer.invoke('load-document-buffer', buffer, fileType);
    },
  },
  documentLoader: {
    loadFromBuffer: (buffer: Uint8Array, mimeType?: string) => {
      return ipcRenderer.invoke(
        'DocumentLoader::loadFromBuffer',
        buffer,
        mimeType,
      ) as Promise<DocumentContentPart[]>;
    },
    loadFromURI: (url: string, mimeType?: string) => {
      return ipcRenderer.invoke(
        'DocumentLoader::loadFromURI',
        url,
        mimeType,
      ) as Promise<DocumentContentPart[]>;
    },
    loadFromFilePath: (file: string, mimeType?: string) => {
      return ipcRenderer.invoke(
        'DocumentLoader::loadFromFilePath',
        file,
        mimeType,
      ) as Promise<DocumentContentPart[]>;
    },
  },
>>>>>>> 759e0b1c
};

contextBridge.exposeInMainWorld('electron', electronHandler);

const envVars = {
  SUPA_PROJECT_ID: process.env.SUPA_PROJECT_ID,
  SUPA_KEY: process.env.SUPA_KEY,
  SENTRY_DSN: process.env.SENTRY_DSN,
  NODE_ENV: process.env.NODE_ENV,
};
contextBridge.exposeInMainWorld('envVars', envVars);

export type ElectronHandler = typeof electronHandler;
export type EnvVars = typeof envVars;<|MERGE_RESOLUTION|>--- conflicted
+++ resolved
@@ -3,15 +3,11 @@
 
 import v8 from 'v8';
 import { contextBridge, ipcRenderer, IpcRendererEvent } from 'electron';
-<<<<<<< HEAD
 import { platform } from 'os';
 import { ThemeType } from 'types/appearance';
-// 设置文件描述符限制
-=======
 import type { ContentPart as DocumentContentPart } from './next/document-loader/DocumentLoader';
 
 // Setting the file descriptor limit
->>>>>>> 759e0b1c
 if (process.platform !== 'win32') {
   process.setFdLimit(4096);
 }
@@ -58,7 +54,8 @@
     proxy?: string;
     isStream?: boolean;
   }) => ipcRenderer.invoke('request', options),
-  cancelRequest: (requestId: string) => ipcRenderer.invoke('cancel-request', requestId),
+  cancelRequest: (requestId: string) =>
+    ipcRenderer.invoke('cancel-request', requestId),
   store: {
     get(key: string, defaultValue?: any | undefined): any {
       return ipcRenderer.sendSync('get-store', key, defaultValue);
@@ -109,10 +106,9 @@
         requestId,
       });
     },
-<<<<<<< HEAD
     cancelToolCall(requestId: string): Promise<void> {
       return ipcRenderer.invoke('mcp-cancel-tool', requestId);
-=======
+    },
     listPrompts(name?: string) {
       return ipcRenderer.invoke('mcp-list-prompts', name);
     },
@@ -126,7 +122,6 @@
       args?: any;
     }): Promise<any> {
       return ipcRenderer.invoke('mcp-get-prompt', { client, name, args });
->>>>>>> 759e0b1c
     },
     getConfig(): Promise<any> {
       return ipcRenderer.invoke('mcp-get-config');
@@ -241,9 +236,7 @@
       ipcRenderer.removeAllListeners(channel);
     },
   },
-<<<<<<< HEAD
-  platform: platform()
-=======
+  platform: platform(),
   document: {
     /**
      * @deprecated This method is temporary and will be removed in a future version.
@@ -275,7 +268,6 @@
       ) as Promise<DocumentContentPart[]>;
     },
   },
->>>>>>> 759e0b1c
 };
 
 contextBridge.exposeInMainWorld('electron', electronHandler);
