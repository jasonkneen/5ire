export type MCPServerType = 'local' | 'remote';
export type MCPServerCapability = 'tools' | 'prompts' | 'resources';
export interface IMCPServer {
  key: string;
  type: MCPServerType;
  name?: string;
  url?: string;
  command?: string;
  description?: string;
  args?: string[];
  env?: Record<string, string>;
  headers?: Record<string, string>;
  isActive: boolean;
  homepage?: string;
<<<<<<< HEAD
  proxy?: string; // Optional: Proxy URL for this entrypoint (e.g., "http://localhost:8080")
=======
  capabilities: MCPServerCapability[];
>>>>>>> 759e0b1c
}

export type MCPArgType = 'string' | 'list' | 'number';
export type MCPEnvType = 'string' | 'number';
export type MCPArgParameter = { [key: string]: MCPArgType };
export type MCPEnvParameter = { [key: string]: MCPEnvType };

export interface IMCPServerParameter {
  name: string;
  type: MCPArgType | MCPEnvType;
  description: string;
}

export interface IMCPConfig {
  servers?: IMCPServer[]; // Deprecated
  mcpServers: {
    [key: string]: IMCPServer;
  };
  updated?: number;
}

export interface IMCPPromptArgument {
  name: string;
  description?: string;
  required: boolean;
}

export interface IMCPPromptListItemData {
  name: string;
  description?: string;
  arguments?: IMCPPromptArgument[];
}

export interface IMCPPromptListItem {
  client: string;
  prompts: IMCPPromptListItemData[];
  error: string | null;
}

export interface IMCPPromptMessageContent {
  type: 'text' | 'image' | 'audio';
  text?: string;
  data?: string; // Base64
  mimeType?: string;
}

export interface IMCPPromptMessageItem {
  role: 'user' | 'assistant' | 'system';
  content: IMCPPromptMessageContent;
}

export interface IMCPPrompt {
  messages: IMCPPromptMessageItem[];
}<|MERGE_RESOLUTION|>--- conflicted
+++ resolved
@@ -12,11 +12,8 @@
   headers?: Record<string, string>;
   isActive: boolean;
   homepage?: string;
-<<<<<<< HEAD
   proxy?: string; // Optional: Proxy URL for this entrypoint (e.g., "http://localhost:8080")
-=======
   capabilities: MCPServerCapability[];
->>>>>>> 759e0b1c
 }
 
 export type MCPArgType = 'string' | 'list' | 'number';
